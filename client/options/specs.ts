--- conflicted
+++ resolved
@@ -373,26 +373,4 @@
 		// another query
 		(document.getElementById(id) as any).disabled = !toggle
 	}
-<<<<<<< HEAD
-=======
-}
-
-// Set and get option values as bitflags under different key
-function overrideSet(key: string, flag: number): () => void {
-	return () => {
-		let data = parseInt(localStorage.getItem(key));
-		let store = document.getElementById(key) as HTMLInputElement;
-		store.valueAsNumber = data ^ flag;
-		// Have to manually trigger change event
-		let evt = new Event("change", { bubbles: true });
-		store.dispatchEvent(evt);
-	}
-}
-
-function overrideGet(key: string, flag: number): () => boolean {
-	return () => {
-		let data = parseInt(localStorage.getItem(key));
-		return (data & flag) > 0;
-	}
->>>>>>> 6de2e1b7
 }