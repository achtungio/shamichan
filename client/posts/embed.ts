import { makeAttrs, makeFrag, escape, on, fetchJSON } from "../util"

type OEmbedDoc = {
	title?: string
	html?: string
	error?: string
}

// Types of different embeds by provider
enum provider { YouTube, SoundCloud, Vimeo, Coub, BitChute }

// Matching patterns and their respective providers
const patterns: [provider, RegExp][] = [
	[
		provider.YouTube,
		/https?:\/\/(?:[^\.]+\.)?(?:youtu\.be\/|youtube\.com\/embed\/|youtube\.com\/watch\?v=)[a-zA-Z0-9_-]+/,
	],
	[
		provider.SoundCloud,
		/https?:\/\/soundcloud.com\/.*/,
	],
	[
		provider.Vimeo,
		/https?:\/\/(?:www\.)?vimeo\.com\/.+/,
	],
	[
		provider.Coub,
		/https?:\/\/(?:www\.)?coub\.com\/view\/.+/,
	],
	[
		provider.BitChute,
		/https?:\/\/(?:[^\.]+\.)?(?:bitchute\.com\/embed\/|bitchute\.com\/video\/)[a-zA-Z0-9_-]+/,
	],
]

// Map of providers to formatter functions
const formatters: { [key: number]: (s: string) => string } = {}

// Map of providers to information fetcher functions
const fetchers: { [key: number]: (el: Element) => Promise<void> } = {}

for (let p of ["YouTube", "SoundCloud", "Vimeo", "Coub", "BitChute"]) {
	const id = (provider as any)[p] as number
	formatters[id] = formatProvider(id)
	switch (id) {
		case provider.YouTube:
			fetchers[id] = fetchYouTube
			break
		case provider.BitChute:
			fetchers[id] = fetchBitChute
			break
		default:
			fetchers[id] = fetchNoEmbed(id)
	}
}

// formatter for the noembed.com meta-provider, YouTube or BitChute
function formatProvider(type: provider): (s: string) => string {
	return (href: string) => {
		const attrs = {
			rel: "noreferrer",
			href: escape(href),
			class: "embed",
			target: "_blank",
			"data-type": type.toString(),
		}
		return `<em><a ${makeAttrs(attrs)}>[${provider[type]}] ???</a></em>`
	}
}

// fetcher for the YouTube provider
async function fetchYouTube(el: Element): Promise<void> {
	const ref = el.getAttribute("href"),
	id = strip(ref.split(".be/").pop().split("embed/").pop().split("watch?v=")),
	res = await fetch(`/api/youtube-data/${id}`),
	[title, thumb, video, videoHigh] = (await res.text()).split("\n")

	switch (res.status) {
	case 200:
		el.textContent = format(title, provider.YouTube)
		break
	case 415:
		el.textContent = format("Error 415: YouTube video is a livestream", provider.YouTube)
		el.classList.add("erred")
		return
	case 500:
		el.textContent = format("Error 500: YouTube is not available", provider.YouTube)
		el.classList.add("erred")
		return
	default:
		const errmsg = `Error ${res.status}: ${res.statusText}`
		el.textContent = format(errmsg, provider.YouTube)
		el.classList.add("erred")
		console.error(errmsg)
		return
	}

	if (!title) {
		el.textContent = format("Error: Title does not exist", provider.YouTube)
		el.classList.add("erred")
		return
	}

	if (!thumb) {
		el.textContent = format("Error: Thumbnail does not exist", provider.YouTube)
		el.classList.add("erred")
		return
	}

	if (!video) {
		el.textContent = format("Error: Empty googlevideo URL", provider.YouTube)
		el.classList.add("erred")
		return
	}

	if (!videoHigh) {
		el.textContent = format("Error: Empty googlevideo (high res) URL", provider.YouTube)
		el.classList.add("erred")
		return
	}

	el.setAttribute("data-html", encodeURIComponent(
		`<video width="480" height="270" poster="`
		+ thumb + `" ` + (ref.includes("loop=1") ? "loop " : '')
<<<<<<< HEAD
		+ `controls><source src="` + video
		+ (!ref.includes(`t=`) ? check("start") : '') + check("t")
		+ `" type="video/webm">Your browser does not support the video tag.</video>`
	))
=======
		+ `controls><source src="`
		+ video + (!ref.includes(`t=`) ? check("start") : '') + check("t")
		+ `" type="video/webm">Your browser does not support the video tag.</video>`))

	function strip(s: string[]): string {
		return s.pop().split('&').shift().split('#').shift().split('?').shift()
	}
>>>>>>> a6ee78aa

	function check(s: string): string {
		return ref.includes(`${s}=`) ? `#t=` + strip(ref.split(`${s}=`)) : ''
	}
}

// fetcher for the BitChute provider
async function fetchBitChute(el: Element): Promise<void> {
	const ref = el.getAttribute("href"),
	id = strip(ref.split("embed/").pop().split("video/")),
	res = await fetch(`/api/bitchute-title/${id}`),
	title = await res.text()

	switch (res.status) {
	case 200:
		el.textContent = format(title, provider.BitChute)
		break
	case 500:
		el.textContent = format("Error 500: BitChute is not available", provider.BitChute)
		el.classList.add("errored")
		return
	default:
		const errmsg = `Error ${res.status}: ${res.statusText}`
		el.textContent = format(errmsg, provider.BitChute)
		el.classList.add("errored")
		console.error(errmsg)
		return
	}

	if (!title) {
		el.textContent = format("Error: Title does not exist", provider.BitChute)
		el.classList.add("errored")
		return
	}

	el.setAttribute("data-html", encodeURIComponent(
		`<iframe width="480" height="270" src="https://bitchute.com/embed/${id}" `
		+ `referrerpolicy="no-referrer" sandbox="allow-scripts" allowfullscreen></iframe>`
	))
}

function strip(s: string[]): string {
	return s.pop().split('&').shift().split('#').shift().split('?').shift()
}

// fetcher for the noembed.com meta-provider
function fetchNoEmbed(type: provider): (el: Element) => Promise<void> {
	return async (el: Element) => {
		const url = "https://noembed.com/embed?url=" + el.getAttribute("href"),
			[data, err] = await fetchJSON<OEmbedDoc>(url)

		if (err) {
			el.textContent = format(err, type)
			el.classList.add("erred")
			console.error(err)
			return
		}

		if (data.error) {
			el.textContent = format(data.error, type)
			el.classList.add("erred")
			return
		}

		el.textContent = format(data.title, type)
		el.setAttribute("data-html", encodeURIComponent(data.html.trim()))
	}
}

function format(s: string, type: provider): string {
	return `[${provider[type]}] ${s}`
}

// Match and parse URL against embeddable formats. If matched, returns the
// generated HTML embed string, otherwise returns empty string.
export function parseEmbeds(s: string): string {
	for (let [type, patt] of patterns) {
		if (patt.test(s)) {
			return formatters[type](s)
		}
	}
	return ""
}

// Fetch and render any metadata int the embed on mouseover
function fetchMeta(e: MouseEvent) {
	const el = e.target as Element
	if (el.hasAttribute("data-title-requested")
		|| el.classList.contains("expanded")
	) {
		return
	}
	el.setAttribute("data-title-requested", "true")
	execFetcher(el)
}

function execFetcher(el: Element): Promise<void> {
	return fetchers[parseInt(el.getAttribute("data-type"))](el)
}

// Toggle the expansion of an embed
async function toggleExpansion(e: MouseEvent) {
	const el = e.target as Element

	// Don't trigger, when user is trying to open in a new tab or fetch has
	// erred
	if (e.which !== 1 || e.ctrlKey || el.classList.contains("erred")) {
		return
	}
	e.preventDefault()

	if (el.classList.contains("expanded")) {
		el.classList.remove("expanded")
		const iframe = el.lastChild
		if (iframe) {
			iframe.remove()
		}
		return
	}

	// The embed was clicked before a mouseover (ex: touch screen)
	if (!el.hasAttribute("data-html")) {
		await execFetcher(el)
	}

	const html = decodeURIComponent(el.getAttribute("data-html")),
		frag = makeFrag(html)

	// Restrict embedded iframe access to the page. Improves privacy.
	for (let el of frag.querySelectorAll("iframe")) {
		el.setAttribute("referrerpolicy", "no-referrer")
		el.setAttribute(
			"sandbox",
			"allow-scripts allow-same-origin allow-popups allow-modals",
		)
	}

	el.append(frag)
	el.classList.add("expanded")
}

on(document, "mouseover", fetchMeta, {
	passive: true,
	selector: "a.embed",
})
on(document, "click", toggleExpansion, {
	selector: "a.embed",
})
<|MERGE_RESOLUTION|>--- conflicted
+++ resolved
@@ -71,28 +71,28 @@
 // fetcher for the YouTube provider
 async function fetchYouTube(el: Element): Promise<void> {
 	const ref = el.getAttribute("href"),
-	id = strip(ref.split(".be/").pop().split("embed/").pop().split("watch?v=")),
-	res = await fetch(`/api/youtube-data/${id}`),
-	[title, thumb, video, videoHigh] = (await res.text()).split("\n")
+		id = strip(ref.split(".be/").pop().split("embed/").pop().split("watch?v=")),
+		res = await fetch(`/api/youtube-data/${id}`),
+		[title, thumb, video, videoHigh] = (await res.text()).split("\n")
 
 	switch (res.status) {
-	case 200:
-		el.textContent = format(title, provider.YouTube)
-		break
-	case 415:
-		el.textContent = format("Error 415: YouTube video is a livestream", provider.YouTube)
-		el.classList.add("erred")
-		return
-	case 500:
-		el.textContent = format("Error 500: YouTube is not available", provider.YouTube)
-		el.classList.add("erred")
-		return
-	default:
-		const errmsg = `Error ${res.status}: ${res.statusText}`
-		el.textContent = format(errmsg, provider.YouTube)
-		el.classList.add("erred")
-		console.error(errmsg)
-		return
+		case 200:
+			el.textContent = format(title, provider.YouTube)
+			break
+		case 415:
+			el.textContent = format("Error 415: YouTube video is a livestream", provider.YouTube)
+			el.classList.add("erred")
+			return
+		case 500:
+			el.textContent = format("Error 500: YouTube is not available", provider.YouTube)
+			el.classList.add("erred")
+			return
+		default:
+			const errmsg = `Error ${res.status}: ${res.statusText}`
+			el.textContent = format(errmsg, provider.YouTube)
+			el.classList.add("erred")
+			console.error(errmsg)
+			return
 	}
 
 	if (!title) {
@@ -122,20 +122,10 @@
 	el.setAttribute("data-html", encodeURIComponent(
 		`<video width="480" height="270" poster="`
 		+ thumb + `" ` + (ref.includes("loop=1") ? "loop " : '')
-<<<<<<< HEAD
 		+ `controls><source src="` + video
 		+ (!ref.includes(`t=`) ? check("start") : '') + check("t")
 		+ `" type="video/webm">Your browser does not support the video tag.</video>`
 	))
-=======
-		+ `controls><source src="`
-		+ video + (!ref.includes(`t=`) ? check("start") : '') + check("t")
-		+ `" type="video/webm">Your browser does not support the video tag.</video>`))
-
-	function strip(s: string[]): string {
-		return s.pop().split('&').shift().split('#').shift().split('?').shift()
-	}
->>>>>>> a6ee78aa
 
 	function check(s: string): string {
 		return ref.includes(`${s}=`) ? `#t=` + strip(ref.split(`${s}=`)) : ''
@@ -145,24 +135,24 @@
 // fetcher for the BitChute provider
 async function fetchBitChute(el: Element): Promise<void> {
 	const ref = el.getAttribute("href"),
-	id = strip(ref.split("embed/").pop().split("video/")),
-	res = await fetch(`/api/bitchute-title/${id}`),
-	title = await res.text()
+		id = strip(ref.split("embed/").pop().split("video/")),
+		res = await fetch(`/api/bitchute-title/${id}`),
+		title = await res.text()
 
 	switch (res.status) {
-	case 200:
-		el.textContent = format(title, provider.BitChute)
-		break
-	case 500:
-		el.textContent = format("Error 500: BitChute is not available", provider.BitChute)
-		el.classList.add("errored")
-		return
-	default:
-		const errmsg = `Error ${res.status}: ${res.statusText}`
-		el.textContent = format(errmsg, provider.BitChute)
-		el.classList.add("errored")
-		console.error(errmsg)
-		return
+		case 200:
+			el.textContent = format(title, provider.BitChute)
+			break
+		case 500:
+			el.textContent = format("Error 500: BitChute is not available", provider.BitChute)
+			el.classList.add("errored")
+			return
+		default:
+			const errmsg = `Error ${res.status}: ${res.statusText}`
+			el.textContent = format(errmsg, provider.BitChute)
+			el.classList.add("errored")
+			console.error(errmsg)
+			return
 	}
 
 	if (!title) {
