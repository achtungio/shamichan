/*
 Unread post etc. notifications
 */

<<<<<<< HEAD
let main = require('./main'),
	{$, _, Backbone, connSM, etc, state, options} = main;
=======
const main = require('./main'),
	{$, Backbone, config, connSM, state, options} = main;
>>>>>>> 939c805d

const mediaURL = config.MEDIA_URL;

// Needs to be available with no connectivity, so we download and cache it
let discoFavicon = '',
	xhr = new XMLHttpRequest();
xhr.open('GET', config.SECONDARY_MEDIA_URL + 'css/ui/disconnected.ico');
xhr.responseType = 'blob';
xhr.onload = function() {
	if (this.status === 200)
		discoFavicon = window.URL.createObjectURL(this.response);
};
xhr.send();

let NotifyModel = Backbone.Model.extend({
	initialize() {
		this.$favicon = $('#favicon');
		this.check(this);

		this.listenTo(this, 'change', this.check);
		main.reply('post:inserted', model => {
			// It's ours, don't notify unread
			if (model.get('mine'))
				return;
			if (document.hidden)
				this.set('unreadCount', this.get('unreadCount') + 1);
		});
		main.reply('notify:title', title => this.set('title', title));

		// Pass visibility changes to notify model
		document.addEventListener('visibilitychange', e => {
			const hidden = e.target.hidden;
			// Unread post count will reset
			this.set({
				hidden: hidden,
				unreadCount: 0,
				reply: !hidden
			});
			// Prevent scrolling with new posts, if page isn't visible
			if (!options.get('alwaysLock')) {
				main.request('scroll:focus', hidden && etc.getNum(_.last(main
					.$threads[0].queryAll('article'))));
			}
		}, false);

		let dropped = () => this.set('alert', true);
		connSM.on('dropped', dropped);
		connSM.on('desynced', dropped);
		connSM.on('synced', () => notify.set('alert', false));
	},
	check(model) {
		const {hidden, unreadCount, reply, alert} = model.attributes;
		let icon = mediaURL + 'favicon.ico';
		if (alert)
			return this.render(discoFavicon, '--- ');
		else if (!hidden)
			return this.render(icon, '');
		let prefix = '';
		if (unreadCount) {
			prefix += `(${unreadCount}) `;
			icon = mediaURL + 'css/ui/unreadFavicon.ico';
		}
		if (reply){
			prefix = '>> ' + prefix;
			icon = mediaURL + 'css/ui/replyFavicon.ico';
		}
		this.render(icon, prefix);
	},
	render(icon, prefix) {
		document.title = prefix + this.get('title');
		this.$favicon.attr('href', icon);
	}
});

let notify = new NotifyModel({
	unreadCount: 0,
	title: document.title
});

// Remember replies that don't need a new desktop notification for 3 days
// Own post are remember for 2 days, so lets keep 1 day as a buffer
let replies = new main.Memory('replies', 3);

main.reply('repliedToMe', function (num) {
	let post = state.posts.get(num);
	if (!post)
		return;
	post = post.attributes;

	// Already displayed a notification for the reply. Needs to be read
	// freshly from local storage each time, not to trigger multiple times,
	// if the same post is displayed in multiple tabs.
	if (num in replies.readAll())
		return;
	if (options.get('notification') && document.hidden && !main.isMobile) {
		let n = new Notification(main.lang.quoted, {
			// if the post doesn't have a image we use a bigger favicon
			icon: post.image ? main.oneeSama.thumbPath(post.image)
				: mediaURL + 'css/ui/favbig.png',
			body: post.body
		});
		n.onclick = function() {
			window.focus();
			location.hash = '#p' + num;
		};
	}

	notify.set({reply: true});
	// Record as already notified/read to local storage
	replies.write(num);
});

main.reply('time:syncwatch', function () {
	if (!options.get('notification') || !document.hidden)
		return;
	new Notification(main.lang.syncwatchStarting)
		.onclick = () => window.focus();
});<|MERGE_RESOLUTION|>--- conflicted
+++ resolved
@@ -2,15 +2,10 @@
  Unread post etc. notifications
  */
 
-<<<<<<< HEAD
-let main = require('./main'),
-	{$, _, Backbone, connSM, etc, state, options} = main;
-=======
 const main = require('./main'),
 	{$, Backbone, config, connSM, state, options} = main;
->>>>>>> 939c805d
 
-const mediaURL = config.MEDIA_URL;
+const mediaURL = main.config.MEDIA_URL;
 
 // Needs to be available with no connectivity, so we download and cache it
 let discoFavicon = '',
