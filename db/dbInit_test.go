--- conflicted
+++ resolved
@@ -7,10 +7,6 @@
 
 	"github.com/bakape/meguca/config"
 	. "github.com/bakape/meguca/test"
-<<<<<<< HEAD
-	"github.com/bakape/meguca/common"
-=======
->>>>>>> 60ace574
 	r "github.com/dancannon/gorethink"
 )
 
@@ -195,90 +191,4 @@
 			t.Fatalf("invalid timestamp: %v", created)
 		}
 	})
-<<<<<<< HEAD
-}
-
-func TestUpgrade15to16(t *testing.T) {
-	assertTableClear(t, "threads")
-	if err := Write(r.TableDrop("posts")); err != nil {
-		t.Fatal(err)
-	}
-	assertInsert(t, "threads", map[string]interface{}{
-		"id":    11,
-		"board": "a",
-		"log":   []string{"some", "shit"},
-		"posts": map[string]map[string]interface{}{
-			"11": {
-				"id":   11,
-				"body": "foo",
-			},
-			"12": {
-				"id":   12,
-				"body": "bar",
-			},
-		},
-	})
-
-	stdThreads := []common.DatabaseThread{
-		{
-			ID:    11,
-			Board: "a",
-		},
-	}
-	now := time.Now().Unix()
-	stdPosts := []common.DatabasePost{
-		{
-			StandalonePost: common.StandalonePost{
-				Post: common.Post{
-					ID:   11,
-					Body: "foo",
-				},
-				OP:    11,
-				Board: "a",
-			},
-			Log: [][]byte{},
-		},
-		{
-			StandalonePost: common.StandalonePost{
-				Post: common.Post{
-					ID:   12,
-					Body: "bar",
-				},
-				OP:    11,
-				Board: "a",
-			},
-			Log: [][]byte{},
-		},
-	}
-
-	if err := upgrade15to16(); err != nil {
-		t.Fatal(err)
-	}
-
-	var (
-		threads []common.DatabaseThread
-		posts   []common.DatabasePost
-	)
-	if err := All(r.Table("threads"), &threads); err != nil {
-		t.Fatal(err)
-	}
-	if err := All(r.Table("posts"), &posts); err != nil {
-		t.Fatal(err)
-	}
-
-	AssertDeepEquals(t, threads, stdThreads)
-
-	// Assert and normalize timestamp
-	for _, p := range posts {
-		if p.LastUpdated > now-30 {
-			t.Errorf("unexpected timestamp: %d", p.LastUpdated)
-		}
-	}
-	then := posts[0].LastUpdated
-	stdPosts[0].LastUpdated = then
-	stdPosts[1].LastUpdated = then
-
-	AssertDeepEquals(t, posts, stdPosts)
-=======
->>>>>>> 60ace574
 }