{
  "name": "meguca",
  "version": "1.7.2",
  "description": "Real-time imageboard",
  "keywords": [
    "realtime",
    "imageboard",
    "rethinkDB",
    "golang",
    "go"
  ],
  "homepage": "https://github.com/bakape/meguca",
  "license": "MIT",
  "repository": {
    "type": "git",
    "url": "https://github.com/bakape/meguca.git"
  },
  "bugs": {
    "url": "https://github.com/bakape/meguca/issues"
  },
  "scripts": {
    "postinstall": "gulp"
  },
  "dependencies": {
    "babel-core": "^6.1.2",
    "babel-plugin-transform-es2015-block-scoping": "^6.0.18",
    "babel-plugin-transform-es2015-classes": "^6.1.2",
    "babel-plugin-transform-es2015-destructuring": "^6.0.18",
    "babel-plugin-transform-es2015-modules-commonjs": "^6.3.16",
    "babel-plugin-transform-es2015-object-super": "^6.0.14",
    "babel-plugin-transform-es2015-parameters": "^6.0.18",
    "babel-plugin-transform-es2015-sticky-regex": "^6.0.18",
    "babel-plugin-transform-es2015-unicode-regex": "^6.0.18",
    "babel-plugin-transform-strict-mode": "^6.1.2",
    "babel-preset-es2015": "^6.1.2",
    "babelify": "^7.2.0",
    "backbone": "^1.2.1",
    "backbone.radio": "^1.0.0",
    "browserify": "^12.0.1",
<<<<<<< HEAD
    "core-js": "^1.0.1",
=======
    "compression": "^1.4.4",
    "cookie": "^0.2.3",
    "cookie-parser": "^1.3.5",
    "core-js": "^2.0.0",
>>>>>>> 448e841f
    "dom4": "^1.5.1",
    "gulp": "^3.8.11",
    "gulp-cssnano": "^2.0.0",
    "gulp-if": "^2.0.0",
    "gulp-less": "^3.0.1",
    "gulp-sourcemaps": "^1.5.1",
    "gulp-uglify": "^1.1.0",
    "gulp-util": "^3.0.4",
    "jquery": "^2.1.3",
    "js-cookie": "^2.0.0-pre",
    "scriptjs": "^2.5.7",
    "sockjs-client": "^1.0.2",
    "underscore": "^1.8.3",
    "vinyl-buffer": "^1.0.0",
    "vinyl-source-stream": "^1.1.0"
  },
  "os": [
    "mac",
    "linux"
  ]
}<|MERGE_RESOLUTION|>--- conflicted
+++ resolved
@@ -37,14 +37,7 @@
     "backbone": "^1.2.1",
     "backbone.radio": "^1.0.0",
     "browserify": "^12.0.1",
-<<<<<<< HEAD
-    "core-js": "^1.0.1",
-=======
-    "compression": "^1.4.4",
-    "cookie": "^0.2.3",
-    "cookie-parser": "^1.3.5",
     "core-js": "^2.0.0",
->>>>>>> 448e841f
     "dom4": "^1.5.1",
     "gulp": "^3.8.11",
     "gulp-cssnano": "^2.0.0",
