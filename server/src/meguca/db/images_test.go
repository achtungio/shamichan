package db

import (
	"bytes"
	"database/sql"
	"encoding/json"
	"io/ioutil"
	"meguca/common"
	"meguca/imager/assets"
<<<<<<< HEAD
	"meguca/test"
=======
	. "meguca/test"
	"os"
>>>>>>> d3f1e9b0
	"testing"
	"time"
)

func writeSampleImage(t *testing.T) {
	t.Helper()
	if err := WriteImage(assets.StdJPEG.ImageCommon); err != nil {
		t.Fatal(err)
	}
}

func setupImageDirs(t *testing.T) func() {
	t.Helper()
	if err := assets.CreateDirs(); err != nil {
		t.Fatal(err)
	}
	return func() {
		if err := assets.DeleteDirs(); err != nil {
			t.Fatal(err)
		}
	}
}

func TestAllocateImage(t *testing.T) {
	assertTableClear(t, "images")
	defer setupImageDirs(t)()

<<<<<<< HEAD
	id := test.GenString(40)
	var files [2][]byte
	for i, name := range [...]string{"sample", "thumb"} {
		files[i] = test.ReadSample(t, name+".jpg")
=======
	id := GenString(40)
	var files [2]*os.File
	for i, name := range [...]string{"sample", "thumb"} {
		files[i] = OpenSample(t, name+".jpg")
>>>>>>> d3f1e9b0
	}
	defer func() {
		for _, f := range files {
			f.Close()
		}
	}()
	std := common.ImageCommon{
		SHA1:     id,
		MD5:      test.GenString(22),
		FileType: common.JPEG,
	}

	err := InTransaction(false, func(tx *sql.Tx) error {
		return AllocateImage(tx, files[0], files[1], std)
	})
	if err != nil {
		t.Fatal(err)
	}

	// Assert files and remove them
	t.Run("files", func(t *testing.T) {
		for i, path := range assets.GetFilePaths(id, common.JPEG, common.JPEG) {
			buf, err := ioutil.ReadFile(path)
			if err != nil {
				t.Error(err)
			}

			_, err = files[i].Seek(0, 0)
			if err != nil {
				t.Fatal(err)
			}
			res, err := ioutil.ReadAll(files[i])
			if err != nil {
				t.Fatal(err)
			}
			if !bytes.Equal(buf, res) {
				t.Error("invalid file")
			}
		}
	})

	// Assert database record
	t.Run("db row", func(t *testing.T) {
		var buf []byte
		err := sq.Select("to_jsonb(i)").
			From("images i").
			Where("sha1 = ?", id).
			QueryRow().
			Scan(&buf)
		if err != nil {
			t.Fatal(err)
		}
		var img common.ImageCommon
		err = json.Unmarshal(buf, &img)
		if err != nil {
			t.Fatal(err)
		}
		if img != std {
			test.LogUnexpected(t, std, img)
		}
	})
}

func newImageToken(t *testing.T, sha1 string) (token string) {
	t.Helper()

	err := InTransaction(false, func(tx *sql.Tx) (err error) {
		token, err = NewImageToken(tx, sha1)
		return
	})
	if err != nil {
		t.Fatal(err)
	}
	return
}

func TestInsertImage(t *testing.T) {
	assertTableClear(t, "images", "boards")
	prepareThreads(t)
	token := newImageToken(t, assets.StdJPEG.SHA1)
	const postID = 3

	checkHas := func(std bool) {
		has, err := HasImage(postID)
		if err != nil {
			t.Fatal(err)
		}
		test.AssertDeepEquals(t, has, std)
	}

	checkHas(false)

	std := assets.StdJPEG
	buf, err := InsertImage(postID, token, std.Name, std.Spoiler)
	if err != nil {
		t.Fatal(err)
	}

	checkHas(true)

	type result struct {
		common.Image
		ID uint64
	}

	var img result
	err = json.Unmarshal(buf, &img)
	if err != nil {
		t.Fatal(err)
	}
	test.AssertDeepEquals(t, img, result{
		ID:    postID,
		Image: std,
	})
}

func insertSampleImage(t *testing.T) {
	t.Helper()

	token := newImageToken(t, assets.StdJPEG.SHA1)
	err := InTransaction(false, func(tx *sql.Tx) (err error) {
		std := assets.StdJPEG
		_, err = InsertImage(1, token, std.Name, std.Spoiler)
		return
	})
	if err != nil {
		t.Fatal(err)
	}
}

func TestSpoilerImage(t *testing.T) {
	assertTableClear(t, "images", "boards")
	writeSampleImage(t)
	writeSampleBoard(t)
	writeSampleThread(t)
	insertSampleImage(t)

	err := SpoilerImage(1, 1)
	if err != nil {
		t.Fatal(err)
	}

	post, err := GetPost(1)
	if err != nil {
		t.Fatal(err)
	}
	test.AssertDeepEquals(t, post.Image.Spoiler, true)
}

func TestVideoPlaylist(t *testing.T) {
	std := assets.StdJPEG
	std.FileType = common.WEBM
	std.Audio = true
	std.Video = true
	std.Length = 60

	assertTableClear(t, "images", "boards")
	err := WriteImage(std.ImageCommon)
	if err != nil {
		t.Fatal(err)
	}
	writeSampleBoard(t)
	writeSampleThread(t)
	token := newImageToken(t, std.SHA1)
	err = InTransaction(false, func(tx *sql.Tx) (err error) {
		_, err = InsertImage(1, token, std.Name, std.Spoiler)
		return
	})
	if err != nil {
		t.Fatal(err)
	}

	videos, err := VideoPlaylist("a")
	if err != nil {
		t.Fatal(err)
	}
	test.AssertDeepEquals(t, videos, []Video{
		{
			FileType: common.WEBM,
			Duration: time.Minute,
			SHA1:     std.SHA1,
		},
	})
}

func TestImageExists(t *testing.T) {
	assertTableClear(t, "images")

	exists, err := ImageExists(assets.StdJPEG.SHA1)
	if err != nil {
		t.Fatal(err)
	}
	test.AssertDeepEquals(t, exists, false)

	writeSampleImage(t)

	exists, err = ImageExists(assets.StdJPEG.SHA1)
	if err != nil {
		t.Fatal(err)
	}
	test.AssertDeepEquals(t, exists, true)
}<|MERGE_RESOLUTION|>--- conflicted
+++ resolved
@@ -7,12 +7,8 @@
 	"io/ioutil"
 	"meguca/common"
 	"meguca/imager/assets"
-<<<<<<< HEAD
 	"meguca/test"
-=======
-	. "meguca/test"
 	"os"
->>>>>>> d3f1e9b0
 	"testing"
 	"time"
 )
@@ -40,17 +36,10 @@
 	assertTableClear(t, "images")
 	defer setupImageDirs(t)()
 
-<<<<<<< HEAD
 	id := test.GenString(40)
-	var files [2][]byte
-	for i, name := range [...]string{"sample", "thumb"} {
-		files[i] = test.ReadSample(t, name+".jpg")
-=======
-	id := GenString(40)
 	var files [2]*os.File
 	for i, name := range [...]string{"sample", "thumb"} {
-		files[i] = OpenSample(t, name+".jpg")
->>>>>>> d3f1e9b0
+		files[i] = test.OpenSample(t, name+".jpg")
 	}
 	defer func() {
 		for _, f := range files {
