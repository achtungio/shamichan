--- conflicted
+++ resolved
@@ -38,11 +38,7 @@
 	MaxLenEightball    = 2000
 	MaxLenReason       = 100
 	MaxNumBanners      = 100
-<<<<<<< HEAD
-	MaxAssetSize       = 100 << 10
-=======
 	MaxAssetSize       = 300 << 10
->>>>>>> c4685da8
 	MaxDiceSides       = 10000
 	BumpLimit          = 1000
 )
