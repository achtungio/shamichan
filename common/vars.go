--- conflicted
+++ resolved
@@ -52,10 +52,6 @@
 // Available language packs and themes. Change this, when adding any new ones.
 var (
 	Langs = []string{
-<<<<<<< HEAD
-		"en_GB", "es_ES", "fr_FR", "nl_NL", "pl_PL", "pt_BR", "sk_SK", "tr_TR",
-		"uk_UA", "ru_RU", "zh_TW",
-=======
 		"en_GB",
 		"es_ES",
 		"fr_FR",
@@ -66,7 +62,7 @@
 		"sk_SK",
 		"tr_TR",
 		"uk_UA",
->>>>>>> 0d8af2d7
+    "zh_TW",
 	}
 	Themes = []string{
 		"ashita",
