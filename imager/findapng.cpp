#include <fstream>
#include <algorithm>
#include <iterator>

#include <node.h>
#include <nan.h>

using namespace v8;
/*Checks the PNG magic number, returns false if it doesn't correspond to a png
or it is too short*/
const std::string apng("acTL");
const std::string magicNum("\211PNG\r\n\032\n");
bool isPNG(std::ifstream &in)
{
  char buf[8];
  in.read(buf,8);
  return (buf==magicNum);
}
/*Checks if a file is png or apng.
Input: filename
<<<<<<< HEAD
Output: true if apng, false if png,-1 if file isn't a png or apng and Undefined(and throws and exception) if there is an error.*/
Handle<Value> findapngCpp(const Arguments& args)
=======
Output: true if apng, false if png, -1if file isn't a png or apng and Undefined(and throws and exception) if there is an error.*/
NAN_METHOD(findapngCpp)
>>>>>>> ebe94fdb
{
  NanScope();

  if(args.Length()<1){
    NanThrowTypeError("Wrong number of arguments");
    NanReturnUndefined();
  }
  if(!args[0]->IsString()){
    NanThrowTypeError("Wrong argument (should be a filename)");
    NanReturnUndefined();
  }
  std::ifstream in (*NanUtf8String(args[0]),std::ios_base::binary);
  if(!in.is_open()){
    NanThrowError("Can't open file");
    NanReturnUndefined();
  }

  if(!isPNG(in))
<<<<<<< HEAD
    return scope.Close(Number::New(-1));
=======
    NanReturnValue(NanNew<Number>(-1));
>>>>>>> ebe94fdb

  std::istream_iterator<unsigned char> sta(in);
  std::istream_iterator<unsigned char> end;

  NanReturnValue(NanNew<Boolean>(std::search(sta,end,apng.begin(),apng.end())!=end));
}
void Init(Handle<Object> exports) {
  exports->Set(NanNew<String>("findapngCpp"),
  NanNew<FunctionTemplate>(findapngCpp)->GetFunction());
}
NODE_MODULE(findapng,Init)<|MERGE_RESOLUTION|>--- conflicted
+++ resolved
@@ -18,13 +18,8 @@
 }
 /*Checks if a file is png or apng.
 Input: filename
-<<<<<<< HEAD
-Output: true if apng, false if png,-1 if file isn't a png or apng and Undefined(and throws and exception) if there is an error.*/
-Handle<Value> findapngCpp(const Arguments& args)
-=======
 Output: true if apng, false if png, -1if file isn't a png or apng and Undefined(and throws and exception) if there is an error.*/
 NAN_METHOD(findapngCpp)
->>>>>>> ebe94fdb
 {
   NanScope();
 
@@ -43,11 +38,7 @@
   }
 
   if(!isPNG(in))
-<<<<<<< HEAD
-    return scope.Close(Number::New(-1));
-=======
     NanReturnValue(NanNew<Number>(-1));
->>>>>>> ebe94fdb
 
   std::istream_iterator<unsigned char> sta(in);
   std::istream_iterator<unsigned char> end;
