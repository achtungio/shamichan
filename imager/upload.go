// Package imager handles image, video, etc. upload requests and processing
package imager

import (
	"crypto/md5"
	"crypto/sha1"
	"encoding/hex"
	"errors"
	"fmt"
	"io/ioutil"
	"log"
	"net/http"
	"strconv"

	"github.com/Soreil/apngdetector"
	"github.com/bakape/meguca/auth"
	"github.com/bakape/meguca/config"
	"github.com/bakape/meguca/db"
	"github.com/bakape/meguca/common"
	r "github.com/dancannon/gorethink"
)

var (
	// Map of net/http MIME types to the constants used internally
	mimeTypes = map[string]uint8{
		"image/jpeg":      common.JPEG,
		"image/png":       common.PNG,
		"image/gif":       common.GIF,
		"video/webm":      common.WEBM,
		"application/ogg": common.OGG,
		"video/mp4":       common.MP4,
		"application/zip": common.ZIP,
	}

	// File type tests for types not supported by http.DetectContentType
	typeTests = [...]struct {
		test  func([]byte) (bool, error)
		fType uint8
	}{
		{detectTarGZ, common.TGZ},
		{detectTarXZ, common.TXZ},
		{detect7z, common.SevenZip},
		{detectSVG, common.SVG},
		{detectMP3, common.MP3},
	}

	errTooLarge        = errors.New("file too large")
	errInvalidFileHash = errors.New("invalid file hash")

	isTest bool
)

// Response from a thumbnail generation performed concurently
type thumbResponse struct {
	audio, video bool
	dims         [4]uint16
	length       uint32
	thumb        []byte
	err          error
}

// NewImageUpload  handles the clients' image (or other file) upload request
func NewImageUpload(w http.ResponseWriter, r *http.Request) {
	// Limit data received to the maximum uploaded file size limit
	maxSize := config.Get().MaxSize * 1024 * 1024
<<<<<<< HEAD
	r.Body = http.MaxBytesReader(w, r.Body, int64(maxSize))
=======
	r.Body = http.MaxBytesReader(w, r.Body, maxSize)
>>>>>>> a468c68f

	code, id, err := ParseUpload(r)
	if err != nil {
		LogError(w, r, code, err)
	}
	w.Write([]byte(id))
}

// UploadImageHash attempts to skip image upload, if the file has already
// been thumbnailed and is stored on the server. The client sends and SHA1 hash
// of the file it wants to upload. The server looks up, if such a file is
// thumbnailed. If yes, generates and sends a new image allocation token to
// the client.
func UploadImageHash(w http.ResponseWriter, req *http.Request) {
	buf, err := ioutil.ReadAll(http.MaxBytesReader(w, req.Body, 40))
	if err != nil {
		LogError(w, req, 500, err)
		return
	}
	hash := string(buf)

	_, err = db.FindImageThumb(hash)
	if err == r.ErrEmptyResult {
		w.Write([]byte("-1"))
		return
	} else if err != nil {
		LogError(w, req, 500, err)
		return
	}

	code, token, err := db.NewImageToken(hash)
	if err != nil {
		LogError(w, req, code, err)
	}
	w.Write([]byte(token))
}

// LogError send the client file upload errors and logs them server-side
func LogError(w http.ResponseWriter, r *http.Request, code int, err error) {
	text := err.Error()
	http.Error(w, text, code)
	if !isTest {
		log.Printf("upload error: %s: %s\n", auth.GetIP(r), text)
	}
}

// ParseUpload parses the upload form. Separate function for cleaner error
// handling and reusability. Returns the HTTP status code of the response and an
// error, if any.
func ParseUpload(req *http.Request) (int, string, error) {
	if err := parseUploadForm(req); err != nil {
		return 400, "", err
	}

	// TODO: A scheduler based on available RAM, so we don't run out of memory
	// with concurrent burst loads

	file, _, err := req.FormFile("image")
	if err != nil {
		return 400, "", err
	}
	defer file.Close()

	data, err := ioutil.ReadAll(file)
	if err != nil {
		return 500, "", err
	}

	sum := sha1.Sum(data)
	SHA1 := hex.EncodeToString(sum[:])
	img, err := db.FindImageThumb(SHA1)
	noThumbnail := err == r.ErrEmptyResult
	if err != nil && !noThumbnail {
		return 500, "", err
	}

	// Already have a thumbnail
	if !noThumbnail {
		return db.NewImageToken(SHA1)
	}

	img.SHA1 = SHA1
	return newThumbnail(data, img)
}

// Parse and validate the form of the upload request
func parseUploadForm(req *http.Request) error {
	length, err := strconv.ParseUint(req.Header.Get("Content-Length"), 10, 64)
	if err != nil {
		return err
	}
	if length > uint64(config.Get().MaxSize*1024*1024) {
		return errTooLarge
	}
	return req.ParseMultipartForm(0)
}

// Create a new thumbnail, commit its resources to the DB and filesystem, and
// pass the image data to the client.
func newThumbnail(data []byte, img common.ImageCommon) (int, string, error) {
	fileType, err := detectFileType(data)
	if err != nil {
		return 400, "", err
	}

	// Generate MD5 hash and thumbnail concurently
	md5 := genMD5(data)
	thumb := processFile(data, fileType)

	if fileType == common.PNG {
		img.APNG = apngdetector.Detect(data)
	}

	img.FileType = fileType
	img.Size = len(data)
	img.MD5 = <-md5
	res := <-thumb
	if res.err != nil {
		return 400, "", res.err // Some errors aren't actually 400, but most are
	}
	img.Dims = res.dims
	img.Length = res.length
	img.Audio = res.audio
	img.Video = res.video

	if err := db.AllocateImage(data, res.thumb, img); err != nil {
		return 500, "", err
	}

	return db.NewImageToken(img.SHA1)
}

// detectFileType detects if the upload is of a supported file type, by reading
// its first 512 bytes. OGG and MP4 are also checked to contain HTML5 supported
// video and audio streams.
func detectFileType(buf []byte) (uint8, error) {
	mimeType := http.DetectContentType(buf)
	mime, ok := mimeTypes[mimeType]
	if !ok {
		for _, t := range typeTests {
			match, err := t.test(buf)
			if err != nil {
				return 0, err
			}
			if match {
				return t.fType, nil
			}
		}

		return 0, fmt.Errorf("unsupported file type: %s", mimeType)
	}
	return mime, nil
}

// TODO: Waiting on Soreil
func detectSVG(buf []byte) (bool, error) {
	return false, nil
}

// Concurently delegate the processing of the file to an appropriate function by
// file type
func processFile(data []byte, fileType uint8) <-chan thumbResponse {
	ch := make(chan thumbResponse)

	go func() {
		var res thumbResponse
		switch fileType {
		case common.WEBM:
			res = processWebm(data)
		case common.MP3:
			res = processMP3(data)
		case common.OGG:
			res = processOGG(data)
		case common.MP4:
			res = processMP4(data)
		case common.ZIP, common.SevenZip, common.TGZ, common.TXZ:
			res = processArchive()
		case common.JPEG, common.PNG, common.GIF:
			res.thumb, res.dims, res.err = processImage(data)
		}

		ch <- res
	}()

	return ch
}

// Concurently generates the MD5 hash of an image
func genMD5(data []byte) <-chan string {
	ch := make(chan string)
	go func() {
		sum := md5.Sum(data)
		ch <- hex.EncodeToString(sum[:])
	}()
	return ch
}<|MERGE_RESOLUTION|>--- conflicted
+++ resolved
@@ -14,9 +14,9 @@
 
 	"github.com/Soreil/apngdetector"
 	"github.com/bakape/meguca/auth"
+	"github.com/bakape/meguca/common"
 	"github.com/bakape/meguca/config"
 	"github.com/bakape/meguca/db"
-	"github.com/bakape/meguca/common"
 	r "github.com/dancannon/gorethink"
 )
 
@@ -63,11 +63,7 @@
 func NewImageUpload(w http.ResponseWriter, r *http.Request) {
 	// Limit data received to the maximum uploaded file size limit
 	maxSize := config.Get().MaxSize * 1024 * 1024
-<<<<<<< HEAD
 	r.Body = http.MaxBytesReader(w, r.Body, int64(maxSize))
-=======
-	r.Body = http.MaxBytesReader(w, r.Body, maxSize)
->>>>>>> a468c68f
 
 	code, id, err := ParseUpload(r)
 	if err != nil {
