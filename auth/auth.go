// Package auth determines and asserts client permissions to access and modify
// resources.
package auth

import (
<<<<<<< HEAD
	"net/url"
=======
	"net"
	"net/http"
	"strings"
>>>>>>> 09269f48
	"time"

	"github.com/bakape/meguca/config"
)

var (
	// IsReverseProxied specifies, if the server is deployed behind a reverse
	// proxy.
	IsReverseProxied bool

	// ReverseProxyIP specifies the IP of a non-localost reverse proxy. Used for
	// filtering in XFF IP determination.
	ReverseProxyIP string
)

// User contains ID, password hash and board-related data of a registered user
// account
type User struct {
	ID       string    `gorethink:"id"`
	Password []byte    `gorethink:"password"`
	Sessions []Session `gorethink:"sessions"`
}

// Session contains the token and expiry time of a single authenticated login
// session
type Session struct {
	Token   string    `gorethink:"token"`
	Expires time.Time `gorethink:"expires"`
}

// Ident is used to verify a client's access and write permissions. Contains its
// IP and logged in user data, if any.
type Ident struct {
	UserID string
	IP     string
}

// LookUpIdent determine access rights of an IP
func LookUpIdent(req *http.Request) Ident {
	ident := Ident{
		IP: GetIP(req),
	}
	return ident
}

// IsBoard confirms the string is a valid board
func IsBoard(board string) bool {
	if board == "all" {
		return true
	}
	return IsNonMetaBoard(board)
}

// IsNonMetaBoard returns wheather a valid board is a classic board and not
// some other path that emulates a board
func IsNonMetaBoard(board string) bool {
	board, _ = url.QueryUnescape(board) // For non-alphanumeric boards
	for _, b := range config.Get().Boards {
		if board == b {
			return true
		}
	}
	return false
}

// GetIP extracts the IP of a request, honouring reverse proxies, if set
func GetIP(req *http.Request) string {
	if IsReverseProxied {
		for _, h := range [...]string{"X-Forwarded-For", "X-Real-Ip"} {
			addresses := strings.Split(req.Header.Get(h), ",")

			// March from right to left until we get a public address.
			// That will be the address right before our reverse proxy.
			for i := len(addresses) - 1; i >= 0; i-- {
				// Header can contain padding spaces
				ip := strings.TrimSpace(addresses[i])

				// Filter the reverse proxy IPs
				switch {
				case ip == ReverseProxyIP:
				case !net.ParseIP(ip).IsGlobalUnicast():
				default:
					return ip
				}
			}
		}
	}
	return req.RemoteAddr
}<|MERGE_RESOLUTION|>--- conflicted
+++ resolved
@@ -3,13 +3,10 @@
 package auth
 
 import (
-<<<<<<< HEAD
-	"net/url"
-=======
 	"net"
 	"net/http"
+	"net/url"
 	"strings"
->>>>>>> 09269f48
 	"time"
 
 	"github.com/bakape/meguca/config"
