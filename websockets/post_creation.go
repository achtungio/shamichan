--- conflicted
+++ resolved
@@ -93,11 +93,7 @@
 	if err != nil {
 		return
 	}
-<<<<<<< HEAD
-	post, err = constructPost(req.ReplyCreationRequest, conf, ip, "")
-=======
-	post, err = constructPost(req.ReplyCreationRequest, conf, ip, 0)
->>>>>>> c4685da8
+	post, err = constructPost(req.ReplyCreationRequest, conf, ip, "", 0)
 	if err != nil {
 		return
 	}
@@ -184,11 +180,7 @@
 		return
 	}
 
-<<<<<<< HEAD
-	post, err = constructPost(req, conf, ip, flagOverride)
-=======
-	post, err = constructPost(req, conf, ip, op)
->>>>>>> c4685da8
+	post, err = constructPost(req, conf, ip, flagOverride, op)
 	if err != nil {
 		return
 	}
@@ -292,12 +284,8 @@
 func constructPost(
 	req ReplyCreationRequest,
 	conf config.BoardConfigs,
-<<<<<<< HEAD
 	ip, flagOverride string,
-=======
-	ip string,
 	op uint64,
->>>>>>> c4685da8
 ) (
 	post db.Post, err error,
 ) {
